--- conflicted
+++ resolved
@@ -143,46 +143,6 @@
     var left = eval(expression.left, context);
     var right = () => eval(expression.right, context);
     switch (expression.operator) {
-<<<<<<< HEAD
-      case "||":
-        return left||right();
-      case "&&":
-        return left&&right();
-      case "|":
-        return left|right();
-      case "^":
-        return left^right();
-      case "&":
-        return left&right();
-      case "==":
-        return left==right();
-      case "!=":
-        return left!=right();
-      case "<=":
-        return left<=right();
-      case ">=":
-        return left>=right();
-      case "<":
-        return left<right();
-      case ">":
-        return left>right();
-      case "<<":
-        return left<<right();
-      case ">>":
-        return left>>right();
-      case "+":
-        return left+right();
-      case "-":
-        return left-right();
-      case "*":
-        return left*right();
-      case "/":
-        return left/right();
-      case "%":
-        return left%right();
-      case "??":
-        return left??right();
-=======
       case '||':
         return left || right();
       case '&&':
@@ -219,7 +179,8 @@
         return left / right();
       case '%':
         return left % right();
->>>>>>> 0238d8a9
+      case "??":
+        return left ?? right();
     }
     throw ArgumentError(
         'Unknown operator ${expression.operator} in expression');
